--- conflicted
+++ resolved
@@ -30,14 +30,9 @@
   "Typing :: Typed",
 ]
 dependencies = [
-<<<<<<< HEAD
-  "dagster >=1.6.11",
-  "dagster-cloud >=1.6.11",
-  "dagster-azure >=0.22.11",  # Only required for production deployments, could be moved to an optional
-=======
   "dagster >=1.6.11", # Version matched to `dagster-cloud` and `dagster-webserver` (see below)
   "dagster-cloud >=1.6.11", # Version matched to dagster (see above)
->>>>>>> 5784e40c
+  "dagster-azure >=0.22.11",  # Only required for production deployments, could be moved to an optional
   "pandas >=2.1,<2.2", # Pinned to 2.1 as 2.2 might be causing the failure here https://github.com/Urban-Analytics-Technology-Platform/popgetter/actions/runs/7593850248/job/20684737578
   "geopandas >=0.14.1", # This probably won't resolve to the latest version of geopandas, due to version restrictions pandas package (see above).
   "docker",  # Use and version to be confirmed, see https://github.com/Urban-Analytics-Technology-Platform/popgetter/issues/38#issuecomment-2009350512
