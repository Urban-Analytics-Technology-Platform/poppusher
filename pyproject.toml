[build-system]
requires = ["maturin>=0.15,<2"]
build-backend = "maturin"


[project]
name = "popgetter"
version = "0.1.0"
authors = [
  { name = "Andy Smith", email = "andrewphilipsmith@users.noreply.github.com" },
  { name = "dabreegster" },
  { name = "stuartlynn" },
  { name = "yongrenjie" },
  { name = "sgreenbury" },
]
description = "A convenience tool for downloading census data from different countries"
readme = "README.md"
requires-python = ">=3.11"
classifiers = [
  "Development Status :: 1 - Planning",
  "Intended Audience :: Science/Research",
  "Intended Audience :: Developers",
  "License :: OSI Approved :: Apache Software License",
  "Operating System :: OS Independent",
  "Programming Language :: Python",
  "Programming Language :: Python :: 3",
  "Programming Language :: Python :: 3 :: Only",
  "Programming Language :: Python :: 3.11",
  "Topic :: Scientific/Engineering",
  "Typing :: Typed",
]
dependencies = [
  # Upper version of Dasgter is pinned below 1.7.0, until the DeprecationWarning for `AssetSelection.keys()`
  # is resolved. See https://github.com/dagster-io/dagster/releases/tag/1.7.0
  "dagster >=1.6.11,<1.7.0", # Version matched to `dagster-cloud` and `dagster-webserver` (see below)
  "dagster-cloud >=1.6.11,<1.7.0", # Version matched to dagster (see above)
  "dagster-azure >=0.22.11",  # Only required for production deployments, could be moved to an optional
  "pandas >=2.1,<2.2", # Pinned to 2.1 as 2.2 might be causing the failure here https://github.com/Urban-Analytics-Technology-Platform/popgetter/actions/runs/7593850248/job/20684737578
  "geopandas >=0.14.1", # This probably won't resolve to the latest version of geopandas, due to version restrictions pandas package (see above).
  "docker",  # Use and version to be confirmed, see https://github.com/Urban-Analytics-Technology-Platform/popgetter/issues/38#issuecomment-2009350512
  "lxml >=4.9.3",  # Used by `download_from_wfs` function
  "pyarrow", # Used interface with polars-arrow
  "fsspec",  # Used in legacy `get_path_to_cache` function (pending removal)
  "aiohttp", # Used by `fsspec` in legacy `get_path_to_cache` function (pending removal)
  "matplotlib >=3.8.2", # Used in utils.py, for plotting thumbnail maps in dagster metadata
  "pydantic>=2.7.1", # Schema validation and serialisation for downstream CLI consumption. As of Apr 2024, Dagster enforces a <3.0 bound on pydantic so we don't need one ourselves.
  "rdflib >=7.0.0", # Required to parse BEL TTL Metadata catalogue.
  "icecream >=2.1.3", # General debugging tool
  "python-slugify >=8.0.4", # Required for generating asset names from GBR Ordnance Survey OpenData Product names
<<<<<<< HEAD
  "openpyxl",
  "zipfile-deflate64",
=======
  "jcs >=0.2.1", # For generating IDs from class attributes
>>>>>>> 2b54e2b2
]

[project.optional-dependencies]
test = [
  "pytest >=6",
  "pytest-cov >=3",
]
dev = [
  "dagster-webserver >=1.6.11", # Version matched to dagster (see above)
  "pytest >=6", # general purpose testing framework
  "pytest-cov >=3", # Required for test coverage reporting
  "maturin >=1.3.2", # required for compiling the rust code and including it in the package
  "pandas-stubs",  # Required for type checking pandas
  "types-requests",  # Required for type checking requests
  "urllib3<2", # Pin this, pending this PR for dagster https://github.com/dagster-io/dagster/pull/16738
  "pre-commit", # Used for managing pre-commit hooks
  "pyright >=1.1.339"  # Used for static type checking (mypy is not yet compatible with Dagster)
]
docs = [
  "sphinx>=7.0",
  "myst_parser>=0.13",
  "sphinx_copybutton",
  "sphinx_autodoc_typehints",
  "furo>=2023.08.17",
]

[project.urls]
Homepage = "https://github.com/Urban-Analytics-Technology-Platform/popgetter"
"Bug Tracker" = "https://github.com/Urban-Analytics-Technology-Platform/popgetter/issues"
Discussions = "https://github.com/Urban-Analytics-Technology-Platform/popgetter/discussions"
Changelog = "https://github.com/Urban-Analytics-Technology-Platform/popgetter/releases"

[project.scripts]
popgetter-export-schema = "popgetter.metadata:export_schema"

[tool.maturin]
module-name = "popgetter._core"
python-packages = ["popgetter"]
python-source = "python"
# sdist-generator = "git"  # default is cargo


[tool.cibuildwheel]
test-command = "pytest {project}/tests"
test-extras = ["test"]
test-skip = ["*universal2:arm64"]


[tool.pytest.ini_options]
minversion = "6.0"
addopts = ["-rA", "--showlocals", "--strict-markers", "--strict-config"]
xfail_strict = true
filterwarnings = [
  "error",
  "ignore:.*category=dagster.ExperimentalWarning",
  "ignore:.*utcfromtimestamp.* is deprecated:DeprecationWarning", # This ignores warnings from within Dagster v1.6.11 on Python v3.12
  "ignore:.*Type google._upb._message.*MapContainer uses PyType_Spec with a metaclass that has custom tp_new. This is deprecated:DeprecationWarning", # This ignores warnings from within Dagster v1.6.11 on Python v3.12
  "ignore:.*Support for class-based `config` is deprecated, use ConfigDict instead.*:pydantic.warnings.PydanticDeprecatedSince20" # Ignore warnings arising from Dagster's use of deprecated Pydantic v1 API
]
log_cli_level = "INFO"
testpaths = [
  "tests",
  "popgetter_tests"
]

[tool.coverage]
run.source = ["popgetter"]
port.exclude_lines = [
  'pragma: no cover',
  '\.\.\.',
  'if typing.TYPE_CHECKING:',
]

[tool.pyright]
include = [
  "python/popgetter/utils.py",
  "python/popgetter/assets/uk/__init__.py",
  "python/popgetter/assets/be/",
  # "python/**/*.py",
  # "tests/**/*.py",
]
exclude = [
  "python/popgetter/assets/uk/legacy",
  "python/popgetter/assets/uk_venv",
]
ignore = [
  "previous_code",
  "python/popgetter/assets/uk_venv/",
  "python/popgetter/assets/uk/legacy/*.py",
]
defineConstant = { DEBUG = true }
stubPath = "src/stubs"
reportMissingImports = true
reportMissingTypeStubs = false
pythonVersion = "3.11"
typeCheckingMode = "basic"
useLibraryCodeForTypes = false


[tool.ruff]
src = ["python"]

[tool.ruff.lint]
extend-select = [
  "B",           # flake8-bugbear
  "I",           # isort
  "ARG",         # flake8-unused-arguments
  "C4",          # flake8-comprehensions
  "EM",          # flake8-errmsg
  "ICN",         # flake8-import-conventions
  "G",           # flake8-logging-format
  "PGH",         # pygrep-hooks
  "PIE",         # flake8-pie
  "PL",          # pylint
  "PT",          # flake8-pytest-style
  "PTH",         # flake8-use-pathlib
  "RET",         # flake8-return
  "RUF",         # Ruff-specific
  "SIM",         # flake8-simplify
  "T20",         # flake8-print
  "UP",          # pyupgrade
  "YTT",         # flake8-2020
  "EXE",         # flake8-executable
  "NPY",         # NumPy specific rules
  "PD",          # pandas-vet
]
ignore = [
  "PLR",    # Design related pylint codes
]
isort.required-imports = ["from __future__ import annotations"]
# Uncomment if using a _compat.typing backport
# typing-modules = ["popgetter._compat.typing"]

[tool.ruff.lint.per-file-ignores]
"tests/**" = ["T20"]
"noxfile.py" = ["T20"]


[tool.pylint]
py-version = "3.11"
ignore-paths = [".*/_version.py"]
extension-pkg-allow-list = ["popgetter._core"]
reports.output-format = "colorized"
similarities.ignore-imports = "yes"
messages_control.disable = [
  "design",
  "fixme",
  "line-too-long",
  "missing-module-docstring",
  "wrong-import-position",
]


[tool.dagster]
module_name = "popgetter"


[tool.codespell]
ignore-words-list = "ONS,ons"<|MERGE_RESOLUTION|>--- conflicted
+++ resolved
@@ -47,12 +47,9 @@
   "rdflib >=7.0.0", # Required to parse BEL TTL Metadata catalogue.
   "icecream >=2.1.3", # General debugging tool
   "python-slugify >=8.0.4", # Required for generating asset names from GBR Ordnance Survey OpenData Product names
-<<<<<<< HEAD
   "openpyxl",
   "zipfile-deflate64",
-=======
   "jcs >=0.2.1", # For generating IDs from class attributes
->>>>>>> 2b54e2b2
 ]
 
 [project.optional-dependencies]
