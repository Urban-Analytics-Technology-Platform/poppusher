from __future__ import annotations

from dataclasses import dataclass

import geopandas as gpd
import pandas as pd
from dagster import InputContext, IOManager, MetadataValue, OutputContext
from iso639 import iter_langs
from upath import UPath

from popgetter.cloud_outputs import GeometryOutput, MetricsOutput
from popgetter.metadata import (
    COL,
    CountryMetadata,
    DataPublisher,
    GeometryMetadata,
    MetricMetadata,
    SourceDataRelease,
    metadata_to_dataframe,
)

# Set of all valid ISO 639-3 codes. (They are all lowercase)
VALID_ISO639_3_CODES = {lang.pt3 for lang in iter_langs()}


class IOManagerError(Exception):
    pass


class PopgetterIOManager(IOManager):
    def get_base_path(self) -> UPath:
        raise NotImplementedError

    def handle_df(
        self, context: OutputContext, df: pd.DataFrame, full_path: UPath
    ) -> None:
        raise NotImplementedError

    def load_input(self, _context: InputContext) -> pd.DataFrame:
        err_msg = "This IOManager is only for writing outputs"
        raise RuntimeError(err_msg)


class MetadataIOManager(PopgetterIOManager):
    def get_output_filename(
        self, obj_entry: CountryMetadata | DataPublisher | SourceDataRelease
    ) -> str:
        if isinstance(obj_entry, CountryMetadata):
            return "country_metadata.parquet"
        if isinstance(obj_entry, DataPublisher):
            return "data_publishers.parquet"
        if isinstance(obj_entry, SourceDataRelease):
            return "source_data_releases.parquet"

        err_msg = "This IO manager only accepts CountryMetadata, DataPublisher, and SourceDataRelease"
        raise ValueError(err_msg)

    def get_full_path(
        self,
        context: OutputContext,
        obj_entry: CountryMetadata | DataPublisher | SourceDataRelease,
    ) -> UPath:
        path_prefixes = list(context.partition_key.split("/"))[:-1]
        filename = self.get_output_filename(obj_entry)
        return self.get_base_path() / UPath("/".join([*path_prefixes, filename]))

    def handle_output(
        self,
        context: OutputContext,
        obj: (
            CountryMetadata
            | DataPublisher
            | SourceDataRelease
            | list[CountryMetadata]
            | list[DataPublisher]
            | list[SourceDataRelease]
            | dict[str, CountryMetadata]
            | dict[str, DataPublisher]
            | dict[str, SourceDataRelease]
        ),
    ):
        def all_same_class_and_accepted(objs) -> bool:
            return len(objs) > 0 and (
                all(isinstance(obj, CountryMetadata) for obj in objs)
                or all(isinstance(obj, DataPublisher) for obj in objs)
                or all(isinstance(obj, SourceDataRelease) for obj in objs)
            )

        if isinstance(obj, dict) and all_same_class_and_accepted(obj.values()):
            vals = list(obj.values())
        elif isinstance(obj, list) and all_same_class_and_accepted(obj):
            vals = obj
        elif isinstance(obj, CountryMetadata | DataPublisher | SourceDataRelease):
            vals = [obj]
        else:
            err_msg = (
                "MetadataIOManager only accepts assets which produce"
                " individual `CountryMetadata`, `DataPublisher`, or"
                " `SourceDataRelease`; or lists of them; or dictionaries"
                " with them as the values. If lists or dictionaries are"
                " passed, they must be nonempty, and all items must be"
                " of the same type."
            )
            raise ValueError(err_msg)

        full_path = self.get_full_path(context, vals[0])
        context.add_output_metadata(metadata={"parquet_path": str(full_path)})
        self.handle_df(context, metadata_to_dataframe(vals), full_path)


class GeoIOManager(PopgetterIOManager):
    def handle_flatgeobuf(
        self, context: OutputContext, geo_df: gpd.GeoDataFrame, full_path: UPath
    ) -> None:
        raise NotImplementedError

    def handle_geojsonseq(
        self, context: OutputContext, geo_df: gpd.GeoDataFrame, full_path: UPath
    ) -> None:
        raise NotImplementedError

    def handle_pmtiles(
        self, _context: OutputContext, _geo_df: gpd.GeoDataFrame, _full_path: UPath
    ) -> None:
        err_msg = "Pmtiles not currently implemented. You shouldn't be calling this."
        raise RuntimeError(err_msg)

    @dataclass
    class GeometryOutputPaths:
        flatgeobuf: UPath
        pmtiles: UPath
        geojsonseq: UPath
        names: UPath

    def get_full_paths_geoms(
        self,
        geo_metadata: GeometryMetadata,
    ) -> GeometryOutputPaths:
        filepath_stem = geo_metadata.filepath_stem
        base_path = self.get_base_path()
        return self.GeometryOutputPaths(
            flatgeobuf=base_path / UPath(f"{filepath_stem}.fgb"),
            pmtiles=base_path / UPath(f"TODO_{filepath_stem}.pmtiles"),
            geojsonseq=base_path / UPath(f"{filepath_stem}.geojsonseq"),
            names=base_path / UPath(f"{filepath_stem}.parquet"),
        )

    def get_full_path_metadata(
        self,
        context: OutputContext,
    ) -> UPath:
        base_path = self.get_base_path()
        asset_prefix = list(context.partition_key.split("/"))[:-1]
        return base_path / UPath("/".join([*asset_prefix, "geometry_metadata.parquet"]))

    def handle_output(
        self,
        context: OutputContext,
        obj: list[GeometryOutput],
    ) -> None:
        output_metadata = {
            "flatgeobuf_paths": [],
            "pmtiles_paths": [],
            "geojsonseq_paths": [],
            "names_paths": [],
        }

        for output in obj:
            # Perform checks on input data
            if set(output.gdf.columns) != {COL.GEO_ID.value, "geometry"}:
                err_msg = (
                    f"The geodataframe passed to GeometryIOManager must"
                    f" have only two columns, '{COL.GEO_ID.value}' and"
                    f" 'geometry'."
                )
                raise ValueError(err_msg)
            names_cols = set(output.names_df.columns)
            if COL.GEO_ID.value not in names_cols:
                # Check if it's the index, reset index if so
                if output.names_df.index.name == COL.GEO_ID.value:
                    output.names_df = output.names_df.reset_index()
                    names_cols = set(output.names_df.columns)
                else:
                    err_msg = (
                        f"The dataframe of names passed to GeometryIOManager"
                        f" must have a '{COL.GEO_ID.value}' column."
                    )
                    raise ValueError(err_msg)
            other_names_cols = names_cols - {COL.GEO_ID.value}
            if len(other_names_cols) == 0:
                err_msg = (
                    f"The dataframe of names passed to GeometryIOManager"
                    f" must have at least one column other than"
                    f" '{COL.GEO_ID.value}'."
                )
                raise ValueError(err_msg)
            not_iso639_3_cols = [
                col for col in other_names_cols if col not in VALID_ISO639_3_CODES
            ]
            if len(not_iso639_3_cols) > 0:
                err_msg = (
                    f"The names of the column(s)"
                    f" {not_iso639_3_cols} in the dataframe of"
                    f" names passed to GeometryIOManager are not"
                    f" valid ISO 639-3 codes."
                )
                raise ValueError(err_msg)
            # Coerce columns to strings (pandas doesn't do this automatically)
            output.gdf[COL.GEO_ID.value] = output.gdf[COL.GEO_ID.value].astype("string")
            output.names_df = output.names_df.astype("string")

            full_paths = self.get_full_paths_geoms(output.metadata)

            self.handle_flatgeobuf(context, output.gdf, full_paths.flatgeobuf)
            self.handle_geojsonseq(context, output.gdf, full_paths.geojsonseq)
            # TODO self.handle_pmtiles(context, output.gdf, full_paths.pmtiles)
            self.handle_df(context, output.names_df, full_paths.names)

            output_metadata["flatgeobuf_paths"].append(str(full_paths.flatgeobuf))
            output_metadata["pmtiles_paths"].append(str(full_paths.pmtiles))
            output_metadata["geojsonseq_paths"].append(str(full_paths.geojsonseq))
            output_metadata["names_paths"].append(str(full_paths.names))

        metadata_df_filepath = self.get_full_path_metadata(context)
        metadata_df = metadata_to_dataframe([geo_output.metadata for geo_output in obj])
        self.handle_df(context, metadata_df, metadata_df_filepath)

        context.add_output_metadata(
            metadata={
                "metadata_path": str(metadata_df_filepath),
                "metadata_preview": MetadataValue.md(metadata_df.head().to_markdown()),
                **output_metadata,
            }
        )


class MetricsIOManager(PopgetterIOManager):
    def get_full_path_metadata(
        self,
        context: OutputContext,
    ) -> UPath:
        base_path = self.get_base_path()
        asset_prefix = list(context.partition_key.split("/"))[:-1]
        return base_path / UPath("/".join([*asset_prefix, "metric_metadata.parquet"]))

    def get_full_path_metrics(
        self,
        parquet_path: str,
    ) -> UPath:
        base_path = self.get_base_path()
        return base_path / UPath(parquet_path)

    def handle_output(
        self,
        context: OutputContext,
        obj: list[MetricsOutput],
    ) -> None:
        # Perform checks on input data
        all_filepaths = []
        for output in obj:
            # Check GEO_ID col
            metrics_cols = set(output.metrics.columns)
            if COL.GEO_ID.value not in metrics_cols:
                # Check if it's the index, reset index if so
                if output.metrics.index.name == COL.GEO_ID.value:
                    output.metrics = output.metrics.reset_index()
                    metrics_cols = set(output.metrics.columns)
                else:
                    err_msg = (
                        f"The dataframe of metrics passed to MetricsIOManager"
                        f" must have a '{COL.GEO_ID.value}' column. It only has"
                        f" columns {metrics_cols}."
                    )
                    raise ValueError(err_msg)
<<<<<<< HEAD

            # # TODO: consider revising since the metrics file may contain associated
            # # errors for the metrics
            # other_metrics_cols = metrics_cols - {"GEO_ID"}
            # # The data column names must match the metadata
            # metadata_cols = {mmd.parquet_column_name for mmd in output.metadata}
            # if other_metrics_cols != metadata_cols:
            #     err_msg = (
            #         "The dataframe of metrics passed to MetricsIOManager"
            #         " must have the same columns as the metadata"
            #         " specifies. The metadata specifies columns"
            #         f" {metadata_cols}, but the dataframe has columns"
            #         f" {other_metrics_cols}."
            #     )
            #     raise ValueError(err_msg)

=======
            other_metrics_cols = metrics_cols - {COL.GEO_ID.value}
            # The data column names must match the metadata
            metadata_cols = {mmd.parquet_column_name for mmd in output.metadata}
            if other_metrics_cols != metadata_cols:
                err_msg = (
                    "The dataframe of metrics passed to MetricsIOManager"
                    " must have the same columns as the metadata"
                    " specifies. The metadata specifies columns"
                    f" {metadata_cols}, but the dataframe has columns"
                    f" {other_metrics_cols}."
                )
                raise ValueError(err_msg)
>>>>>>> f93b5928
            # In each tuple, the list of MetricMetadata must all have the same
            # filepath, as the corresponding dataframe is saved to that path
            this_mmd_filepaths = {mmd.metric_parquet_path for mmd in output.metadata}
            if len(this_mmd_filepaths) != 1:
                err_msg = (
                    "The list of MetricMetadata in each tuple passed to"
                    " MetricsIOManager must all have the same"
                    " `metric_parquet_path`."
                )
                raise ValueError(err_msg)
            # Check that it's not already been used
            this_filepath = this_mmd_filepaths.pop()
            if this_filepath in all_filepaths:
                err_msg = (
                    "Each MetricsOutput passed to MetricsIOManager must have a"
                    f" unique `metric_parquet_path`. The path {this_filepath}"
                    " is repeated."
                )
            all_filepaths.append(this_filepath)
        # Convert GEO_ID cols to strings
        for output in obj:
            output.metrics[COL.GEO_ID.value] = output.metrics[COL.GEO_ID.value].astype(
                "string"
            )

        # Aggregate all the MetricMetadatas into a single dataframe, then
        # serialise
        all_metadatas_df = metadata_to_dataframe(
            [m for metrics_output in obj for m in metrics_output.metadata]
        )
        metadata_df_filepath = self.get_full_path_metadata(context)
        self.handle_df(context, all_metadatas_df, metadata_df_filepath)

        # Write dataframes to the parquet files specified in the first element
        # of the tuple
        for metrics_output in obj:
            rel_path = metrics_output.metadata[0].metric_parquet_path
            full_path = self.get_full_path_metrics(rel_path)
            self.handle_df(context, metrics_output.metrics, full_path)

        # Add metadata
        context.add_output_metadata(
            metadata={
                "metric_parquet_paths": all_filepaths,
                "num_metrics": len(all_metadatas_df),
                "metric_human_readable_names": all_metadatas_df[
                    COL.METRIC_HUMAN_READABLE_NAME.value
                ].tolist(),
                "metadata_parquet_path": str(metadata_df_filepath),
                "metadata_preview": MetadataValue.md(
                    all_metadatas_df.head().to_markdown()
                ),
            }
        )


class MetricsSingleIOManager(PopgetterIOManager):
    def get_full_path_metadata(
        self,
        context: OutputContext,
    ) -> UPath:
        base_path = self.get_base_path()
        asset_prefix = list(context.partition_key.split("/"))[:-1]
        return base_path / UPath("/".join([*asset_prefix, "metric_metadata.parquet"]))

    def get_full_path_metrics(
        self,
        parquet_path: str,
    ) -> UPath:
        base_path = self.get_base_path()
        return base_path / UPath(parquet_path)

    def handle_output(
        self,
        context: OutputContext,
        metrics_output: MetricsOutput,
    ) -> None:
        # Check if empty
        if metrics_output.metrics.shape == (0, 0):
            err_msg = (
                "The dataframe of metrics passed to MetricsIOManager"
                f" is empty for partition key: {context.partition_key}"
            )
            raise ValueError(err_msg)

        # Check GEO_ID col
        metrics_cols = set(metrics_output.metrics.columns)
        if "GEO_ID" not in metrics_cols:
            # Check if it's the index, reset index if so
            if metrics_output.metrics.index.name == "GEO_ID":
                metrics_output.metrics = metrics_output.metrics.reset_index()
                metrics_cols = set(metrics_output.metrics.columns)
            else:
                err_msg = (
                    "The dataframe of metrics passed to MetricsIOManager"
                    " must have a 'GEO_ID' column. It only has columns"
                    f" {metrics_cols}."
                )
                raise ValueError(err_msg)

        # In each tuple, the list of MetricMetadata must all have the same
        # filepath, as the corresponding dataframe is saved to that path
        this_mmd_filepaths = {
            mmd.metric_parquet_path for mmd in metrics_output.metadata
        }
        if len(this_mmd_filepaths) != 1:
            err_msg = (
                "The list of MetricMetadata in each tuple passed to"
                " MetricsIOManager must all have the same"
                " `metric_parquet_path`."
            )
            raise ValueError(err_msg)

        # Check that it's not already been used
        # TODO: this check is not possible for partitioned assets since the
        # data is confined to each partition
        this_filepath = this_mmd_filepaths.pop()

        # Convert GEO_ID cols to strings
        metrics_output.metrics["GEO_ID"] = metrics_output.metrics["GEO_ID"].astype(
            "string"
        )

        rel_path = metrics_output.metadata[0].metric_parquet_path
        full_path = self.get_full_path_metrics(rel_path)
        self.handle_df(context, metrics_output.metrics, full_path)

        # Add metadata
        context.add_output_metadata(
            metadata={
                "metric_parquet_path": this_filepath,
                "num_metrics": metrics_output.metrics.shape[1] - 1,
            }
        )


class MetricsMetdataIOManager(PopgetterIOManager):
    def get_full_path_metadata(
        self,
        context: OutputContext,
    ) -> UPath:
        base_path = self.get_base_path()
        asset_prefix = context.asset_key.to_user_string().split("/")[:-1]
        return base_path / UPath("/".join([*asset_prefix, "metric_metadata.parquet"]))

    def handle_output(
        self,
        context: OutputContext,
        obj: list[MetricMetadata],
    ) -> None:
        all_metadatas_df = metadata_to_dataframe(obj)
        metadata_df_filepath = self.get_full_path_metadata(context)
        self.handle_df(context, all_metadatas_df, metadata_df_filepath)

        context.add_output_metadata(
            metadata={
                "num_metrics": all_metadatas_df.shape[0],
                "metric_human_readable_names": all_metadatas_df[
                    "human_readable_name"
                ].tolist(),
                "metadata_parquet_path": str(metadata_df_filepath),
                "metadata_preview": MetadataValue.md(
                    all_metadatas_df.head().to_markdown()
                ),
            }
        )<|MERGE_RESOLUTION|>--- conflicted
+++ resolved
@@ -272,24 +272,6 @@
                         f" columns {metrics_cols}."
                     )
                     raise ValueError(err_msg)
-<<<<<<< HEAD
-
-            # # TODO: consider revising since the metrics file may contain associated
-            # # errors for the metrics
-            # other_metrics_cols = metrics_cols - {"GEO_ID"}
-            # # The data column names must match the metadata
-            # metadata_cols = {mmd.parquet_column_name for mmd in output.metadata}
-            # if other_metrics_cols != metadata_cols:
-            #     err_msg = (
-            #         "The dataframe of metrics passed to MetricsIOManager"
-            #         " must have the same columns as the metadata"
-            #         " specifies. The metadata specifies columns"
-            #         f" {metadata_cols}, but the dataframe has columns"
-            #         f" {other_metrics_cols}."
-            #     )
-            #     raise ValueError(err_msg)
-
-=======
             other_metrics_cols = metrics_cols - {COL.GEO_ID.value}
             # The data column names must match the metadata
             metadata_cols = {mmd.parquet_column_name for mmd in output.metadata}
@@ -302,7 +284,6 @@
                     f" {other_metrics_cols}."
                 )
                 raise ValueError(err_msg)
->>>>>>> f93b5928
             # In each tuple, the list of MetricMetadata must all have the same
             # filepath, as the corresponding dataframe is saved to that path
             this_mmd_filepaths = {mmd.metric_parquet_path for mmd in output.metadata}
