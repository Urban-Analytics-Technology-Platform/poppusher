from __future__ import annotations

<<<<<<< HEAD
from . import be, ni, scotland, uk, us

countries = [(mod, mod.__name__.split(".")[-1]) for mod in [be, ni, uk, us, scotland]]
=======
from . import bel, gb_nir, uk, us

countries = [(mod, mod.__name__.split(".")[-1]) for mod in [bel, gb_nir, uk, us]]
>>>>>>> bdeb7480

__all__ = ["countries"]<|MERGE_RESOLUTION|>--- conflicted
+++ resolved
@@ -1,13 +1,9 @@
 from __future__ import annotations
 
-<<<<<<< HEAD
-from . import be, ni, scotland, uk, us
+from . import bel, gb_nir, scotland, uk, us
 
-countries = [(mod, mod.__name__.split(".")[-1]) for mod in [be, ni, uk, us, scotland]]
-=======
-from . import bel, gb_nir, uk, us
-
-countries = [(mod, mod.__name__.split(".")[-1]) for mod in [bel, gb_nir, uk, us]]
->>>>>>> bdeb7480
+countries = [
+    (mod, mod.__name__.split(".")[-1]) for mod in [bel, gb_nir, uk, us, scotland]
+]
 
 __all__ = ["countries"]