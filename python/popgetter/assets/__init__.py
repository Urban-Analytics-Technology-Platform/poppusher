--- conflicted
+++ resolved
@@ -1,15 +1,9 @@
 from __future__ import annotations
 
-<<<<<<< HEAD
-from . import bel, gb_nir, uk, usa
-
-countries = [(mod, mod.__name__.split(".")[-1]) for mod in [bel, gb_nir, uk, usa]]
-=======
-from . import bel, gb_eaw, gb_nir, gb_sct, uk, us
+from . import bel, gb_eaw, gb_nir, gb_sct, uk, usa
 
 countries = [
-    (mod, mod.__name__.split(".")[-1]) for mod in [bel, gb_nir, uk, us, gb_eaw, gb_sct]
+    (mod, mod.__name__.split(".")[-1]) for mod in [bel, gb_nir, uk, usa, gb_eaw, gb_sct]
 ]
->>>>>>> f24626ae
 
 __all__ = ["countries"]