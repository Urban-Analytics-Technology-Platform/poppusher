from __future__ import annotations

<<<<<<< HEAD
from . import be, scotland, uk, us  # noqa: F401
=======
from . import be, ni, uk, us  # noqa: F401
>>>>>>> ba5d0012
<|MERGE_RESOLUTION|>--- conflicted
+++ resolved
@@ -1,7 +1,3 @@
 from __future__ import annotations
 
-<<<<<<< HEAD
-from . import be, scotland, uk, us  # noqa: F401
-=======
-from . import be, ni, uk, us  # noqa: F401
->>>>>>> ba5d0012
+from . import be, ni, scotland, uk, us  # noqa: F401