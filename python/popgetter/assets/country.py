from __future__ import annotations

from abc import ABC, abstractmethod
from typing import ClassVar

import geopandas as gpd
import pandas as pd
from dagster import (
    AssetIn,
    DynamicPartitionsDefinition,
    SpecificPartitionsPartitionMapping,
    asset,
)

from popgetter.cloud_outputs import (
    send_to_geometry_sensor,
    send_to_metadata_sensor,
    send_to_metrics_sensor,
)
from popgetter.metadata import (
    CountryMetadata,
    DataPublisher,
    GeometryMetadata,
    MetricMetadata,
    SourceDataRelease,
)


class Country(ABC):
    """
    A general class that can be implemented for a given country providing asset
    factories and abstract methods to provide a template for a given country.

    Attributes:
        key_prefix (str): the prefix for the asset keys (e.g. "be" for Belgium)
        dataset_node_partition (DynamicPartitionsDefinition): a dynamic partitions
            definition populated at runtime with a partition per census table.

    """
<<<<<<< HEAD
=======

>>>>>>> 10c2126d
    key_prefix: ClassVar[str]
    partition_name: str
    dataset_node_partition: DynamicPartitionsDefinition

    def __init__(self):
        self.partition_name = f"{self.key_prefix}_nodes"
<<<<<<< HEAD
        self.dataset_node_partition = DynamicPartitionsDefinition(name=self.partition_name)
=======
        self.dataset_node_partition = DynamicPartitionsDefinition(
            name=self.partition_name
        )
>>>>>>> 10c2126d

    def add_partition_keys(self, context, keys: list[str]):
        context.instance.add_dynamic_partitions(
            partitions_def_name=self.partition_name,
            partition_keys=keys,
        )

    def remove_all_partition_keys(self, context):
<<<<<<< HEAD
        for partition_key in context.instance.get_dynamic_partitions(self.partition_name):
            context.instance.delete_dynamic_partition(self.partition_name, partition_key)
=======
        for partition_key in context.instance.get_dynamic_partitions(
            self.partition_name
        ):
            context.instance.delete_dynamic_partition(
                self.partition_name, partition_key
            )
>>>>>>> 10c2126d

    def create_catalog(self):
        """Creates an asset providing a census metedata catalog."""

        @asset(key_prefix=self.key_prefix)
        def catalog(context) -> pd.DataFrame:
            return self._catalog(context)

        return catalog

    @abstractmethod
    def _catalog(self, context) -> pd.DataFrame:
        ...

    def create_country_metadata(self):
        """Creates an asset providing the country metadata."""

        @send_to_metadata_sensor
        @asset(key_prefix=self.key_prefix)
        def country_metadata(context):
            return self._country_metadata(context)

        return country_metadata

    @abstractmethod
    def _country_metadata(self, context) -> CountryMetadata:
        ...

    def create_data_publisher(self):
        """Creates an asset providing the data publisher metadata."""

        @send_to_metadata_sensor
        @asset(key_prefix=self.key_prefix)
        def data_publisher(context, country_metadata: CountryMetadata):
            return self._data_publisher(context, country_metadata)

        return data_publisher

    @abstractmethod
    def _data_publisher(
        self, context, country_metdata: CountryMetadata
    ) -> DataPublisher:
        ...

    def create_geometry(self):
        """
        Creates an asset providing a list of geometries, metadata and names
        at different resolutions.
        """

        @send_to_geometry_sensor
        @asset(key_prefix=self.key_prefix)
        def geometry(context):
            return self._geometry(context)

        return geometry

    @abstractmethod
    def _geometry(
        self, context
    ) -> list[tuple[GeometryMetadata, gpd.GeoDataFrame, pd.DataFrame]]:
        ...

    def create_source_data_releases(self):
        """
        Creates an asset providing the corresponding source data release metadata for
        each geometry.
        """

        @send_to_metadata_sensor
        @asset(key_prefix=self.key_prefix)
        def source_data_releases(
            context,
            geometry: list[tuple[GeometryMetadata, gpd.GeoDataFrame, pd.DataFrame]],
            data_publisher: DataPublisher,
        ) -> dict[str, SourceDataRelease]:
            return self._source_data_releases(context, geometry, data_publisher)

        return source_data_releases

    @abstractmethod
    def _source_data_releases(
        self,
        context,
        geometry: list[tuple[GeometryMetadata, gpd.GeoDataFrame, pd.DataFrame]],
        data_publisher: DataPublisher,
        # TODO: consider version without inputs so only output type specified
        # **kwargs,
    ) -> dict[str, SourceDataRelease]:
        ...

    def create_census_tables(self):
        """
        Creates an asset providing each census table as a dataframe for each
        partition.
        """

        @asset(partitions_def=self.dataset_node_partition, key_prefix=self.key_prefix)
        def census_tables(context, catalog: pd.DataFrame) -> pd.DataFrame:
            return self._census_tables(context, catalog)

        return census_tables

    @abstractmethod
    def _census_tables(self, context, catalog: pd.DataFrame) -> pd.DataFrame:
        ...

    def create_source_metric_metadata(self):
        """
        Creates an asset providing the metadata required for downstream metric
        derivation.
        """

        @asset(partitions_def=self.dataset_node_partition, key_prefix=self.key_prefix)
        def source_metric_metadata(
            context, catalog, source_data_releases: dict[str, SourceDataRelease]
        ) -> MetricMetadata:
            return self._source_metric_metadata(context, catalog, source_data_releases)

        return source_metric_metadata

    @abstractmethod
    def _source_metric_metadata(
        self,
        context,
        catalog: pd.DataFrame,
        source_data_releases: dict[str, SourceDataRelease],
    ) -> MetricMetadata:
        ...

    def create_derived_metrics(self):
        """
        Creates an asset providing the metrics derived from the census tables and the
        corresponding source metric metadata.
        """

        @asset(partitions_def=self.dataset_node_partition, key_prefix=self.key_prefix)
        def derived_metrics(
            context,
            census_tables: pd.DataFrame,
            source_metric_metadata: MetricMetadata,
        ) -> tuple[list[MetricMetadata], pd.DataFrame]:
            return self._derived_metrics(context, census_tables, source_metric_metadata)

        return derived_metrics

    @abstractmethod
    def _derived_metrics(
        self,
        context,
        census_tables: pd.DataFrame,
        source_metric_metadata: MetricMetadata,
    ) -> tuple[list[MetricMetadata], pd.DataFrame]:
        ...

    def create_metrics(
        self,
        required_partitions: list[str] | None = None,
    ):
        """
        Creates an asset combining all partitions across census tables into a combined
        list of metric data file names (for output), list of metadata and metric
        dataframe.
        """

        if required_partitions is None:
            # Since this asset is unpartitioned, if the partition_mapping for
            # the upstream asset is not specified, Dagster assumes that this
            # asset depends on all upstream partitions.
            partition_kwargs = {}
        else:
            partition_kwargs = {"partition_mapping":
                                SpecificPartitionsPartitionMapping(required_partitions)}

        @send_to_metrics_sensor
        @asset(
            key_prefix=self.key_prefix,
            ins={
                "derived_metrics": AssetIn(
                    key_prefix=self.key_prefix,
                    **partition_kwargs,
                )
            }
        )
        def metrics(
            context,
            # In principle:
            # derived_metrics: dict[str, tuple[list[MetricMetadata], pd.DataFrame]] | tuple[list[MetricMetadata], pd.DataFrame],
            # But Dagster doesn't like union types so we just use Any
            derived_metrics,
        ) -> list[tuple[str, list[MetricMetadata], pd.DataFrame]]:
            # If the input asset has multiple partitions, Dagster returns a
            # dictionary of {partition_key: output_value}. However, if only one
            # partition is required, Dagster passes only the output value of
            # that partition, instead of a dictionary with one key. In this
            # case, we need to reconstruct a dictionary to pass it to the
            # underlying method which expects a dictionary.
            # See: https://github.com/dagster-io/dagster/issues/15538
            if len(required_partitions) == 1:
                derived_metrics = {required_partitions[0]: derived_metrics}

            return self._metrics(context, derived_metrics)

        return metrics

    @abstractmethod
    def _metrics(
        self,
        context,
        derived_metrics: dict[str, tuple[list[MetricMetadata], pd.DataFrame]],
    ) -> list[tuple[str, list[MetricMetadata], pd.DataFrame]]:
        ...<|MERGE_RESOLUTION|>--- conflicted
+++ resolved
@@ -37,23 +37,16 @@
             definition populated at runtime with a partition per census table.
 
     """
-<<<<<<< HEAD
-=======
-
->>>>>>> 10c2126d
+
     key_prefix: ClassVar[str]
     partition_name: str
     dataset_node_partition: DynamicPartitionsDefinition
 
     def __init__(self):
         self.partition_name = f"{self.key_prefix}_nodes"
-<<<<<<< HEAD
-        self.dataset_node_partition = DynamicPartitionsDefinition(name=self.partition_name)
-=======
         self.dataset_node_partition = DynamicPartitionsDefinition(
             name=self.partition_name
         )
->>>>>>> 10c2126d
 
     def add_partition_keys(self, context, keys: list[str]):
         context.instance.add_dynamic_partitions(
@@ -62,17 +55,12 @@
         )
 
     def remove_all_partition_keys(self, context):
-<<<<<<< HEAD
-        for partition_key in context.instance.get_dynamic_partitions(self.partition_name):
-            context.instance.delete_dynamic_partition(self.partition_name, partition_key)
-=======
         for partition_key in context.instance.get_dynamic_partitions(
             self.partition_name
         ):
             context.instance.delete_dynamic_partition(
                 self.partition_name, partition_key
             )
->>>>>>> 10c2126d
 
     def create_catalog(self):
         """Creates an asset providing a census metedata catalog."""
