from __future__ import annotations

<<<<<<< HEAD
import popgetter.assets as assets
=======
from dagster import AssetsDefinition
>>>>>>> 577e269f

from .sensor_class import CloudAssetSensor

METADATA_ASSETS = [
    "be/country_metadata",
    "be/data_publisher",
    "be/source_data_releases",
    *assets.ni.ni.get_metadata_asset_keys(),
]
GEOMETRY_ASSETS = ["be/geometry", *assets.ni.ni.get_geo_asset_keys()]
METRIC_ASSETS = ["be/metrics", *assets.ni.ni.get_metric_asset_keys()]

metadata_factory = CloudAssetSensor(
<<<<<<< HEAD
    asset_names_to_monitor=METADATA_ASSETS,
=======
>>>>>>> 577e269f
    io_manager_key="metadata_io_manager",
    prefix="metadata",
    interval=20,
)

metadata_sensor = metadata_factory.create_sensor()
metadata_asset = metadata_factory.create_publishing_asset()

geometry_factory = CloudAssetSensor(
<<<<<<< HEAD
    asset_names_to_monitor=GEOMETRY_ASSETS,
=======
>>>>>>> 577e269f
    io_manager_key="geometry_io_manager",
    prefix="geometry",
    interval=60,
)

geometry_sensor = geometry_factory.create_sensor()
geometry_asset = geometry_factory.create_publishing_asset()


metrics_factory = CloudAssetSensor(
<<<<<<< HEAD
    asset_names_to_monitor=METRIC_ASSETS,
=======
>>>>>>> 577e269f
    io_manager_key="metrics_io_manager",
    prefix="metrics",
    interval=60,
)

metrics_sensor = metrics_factory.create_sensor()
metrics_asset = metrics_factory.create_publishing_asset()


def send_to_metadata_sensor(asset: AssetsDefinition):
    metadata_factory.monitored_asset_keys.append(asset.key)
    return asset


def send_to_geometry_sensor(asset: AssetsDefinition):
    geometry_factory.monitored_asset_keys.append(asset.key)
    return asset


def send_to_metrics_sensor(asset: AssetsDefinition):
    metrics_factory.monitored_asset_keys.append(asset.key)
    return asset<|MERGE_RESOLUTION|>--- conflicted
+++ resolved
@@ -1,27 +1,10 @@
 from __future__ import annotations
 
-<<<<<<< HEAD
-import popgetter.assets as assets
-=======
 from dagster import AssetsDefinition
->>>>>>> 577e269f
 
 from .sensor_class import CloudAssetSensor
 
-METADATA_ASSETS = [
-    "be/country_metadata",
-    "be/data_publisher",
-    "be/source_data_releases",
-    *assets.ni.ni.get_metadata_asset_keys(),
-]
-GEOMETRY_ASSETS = ["be/geometry", *assets.ni.ni.get_geo_asset_keys()]
-METRIC_ASSETS = ["be/metrics", *assets.ni.ni.get_metric_asset_keys()]
-
 metadata_factory = CloudAssetSensor(
-<<<<<<< HEAD
-    asset_names_to_monitor=METADATA_ASSETS,
-=======
->>>>>>> 577e269f
     io_manager_key="metadata_io_manager",
     prefix="metadata",
     interval=20,
@@ -31,10 +14,6 @@
 metadata_asset = metadata_factory.create_publishing_asset()
 
 geometry_factory = CloudAssetSensor(
-<<<<<<< HEAD
-    asset_names_to_monitor=GEOMETRY_ASSETS,
-=======
->>>>>>> 577e269f
     io_manager_key="geometry_io_manager",
     prefix="geometry",
     interval=60,
@@ -45,10 +24,6 @@
 
 
 metrics_factory = CloudAssetSensor(
-<<<<<<< HEAD
-    asset_names_to_monitor=METRIC_ASSETS,
-=======
->>>>>>> 577e269f
     io_manager_key="metrics_io_manager",
     prefix="metrics",
     interval=60,
