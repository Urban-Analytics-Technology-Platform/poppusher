from __future__ import annotations

from .sensor_class import CloudAssetSensor

metadata_factory = CloudAssetSensor(
    asset_names_to_monitor=[
        "be/country_metadata",
        "be/data_publisher",
<<<<<<< HEAD
        "be/source_data_release_munip",
        "uk-ni/source_data_release",
=======
        "be/source_data_releases",
>>>>>>> aa1df17b
    ],
    io_manager_key="metadata_io_manager",
    prefix="metadata",
    interval=20,
)

metadata_sensor = metadata_factory.create_sensor()
metadata_asset = metadata_factory.create_publishing_asset()

geometry_factory = CloudAssetSensor(
    asset_names_to_monitor=[
        "be/geometry",
        "uk-ni/geometry",
    ],
    io_manager_key="geometry_io_manager",
    prefix="geometry",
    interval=60,
)

geometry_sensor = geometry_factory.create_sensor()
geometry_asset = geometry_factory.create_publishing_asset()

metrics_factory = CloudAssetSensor(
    asset_names_to_monitor=[
        "be/metrics",
    ],
    io_manager_key="metrics_io_manager",
    prefix="metrics",
    interval=60,
)

metrics_sensor = metrics_factory.create_sensor()
metrics_asset = metrics_factory.create_publishing_asset()<|MERGE_RESOLUTION|>--- conflicted
+++ resolved
@@ -6,12 +6,7 @@
     asset_names_to_monitor=[
         "be/country_metadata",
         "be/data_publisher",
-<<<<<<< HEAD
-        "be/source_data_release_munip",
-        "uk-ni/source_data_release",
-=======
         "be/source_data_releases",
->>>>>>> aa1df17b
     ],
     io_manager_key="metadata_io_manager",
     prefix="metadata",
