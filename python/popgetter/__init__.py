from __future__ import annotations

from collections.abc import Sequence
from pathlib import Path

<<<<<<< HEAD
# from python.popgetter.utils import StagingDirResource
=======
>>>>>>> e13d7299
from popgetter.utils import StagingDirResource

__version__ = "0.1.0"

__all__ = ["__version__"]


from dagster import (
    AssetsDefinition,
    AssetSelection,
    Definitions,
    PipesSubprocessClient,
    SourceAsset,
    define_asset_job,
    load_assets_from_modules,
    load_assets_from_package_module,
)
from dagster._core.definitions.cacheable_assets import (
    CacheableAssetsDefinition,
)
from dagster._core.definitions.unresolved_asset_job_definition import (
    UnresolvedAssetJobDefinition,
)

<<<<<<< HEAD
from popgetter import assets
from popgetter.assets.scotland.census_tables import (
    dataset_node_partition as dataset_partition_scotland,
)
=======
from popgetter import assets, cloud_outputs
>>>>>>> e13d7299

all_assets: Sequence[AssetsDefinition | SourceAsset | CacheableAssetsDefinition] = [
    *load_assets_from_package_module(assets.us, group_name="us"),
    *load_assets_from_package_module(assets.be, group_name="be"),
    *load_assets_from_package_module(assets.uk, group_name="uk"),
<<<<<<< HEAD
    *load_assets_from_package_module(
        assets.scotland, group_name="scotland", key_prefix="uk-scotland"
    ),
=======
    *load_assets_from_modules([cloud_outputs], group_name="cloud_assets"),
>>>>>>> e13d7299
]

job_be: UnresolvedAssetJobDefinition = define_asset_job(
    name="job_be",
    selection=AssetSelection.groups("be"),
    description="Downloads Belgian data.",
    partitions_def=assets.be.census_tables.dataset_node_partition,
)

job_us: UnresolvedAssetJobDefinition = define_asset_job(
    name="job_us",
    selection=AssetSelection.groups("us"),
    description="Downloads USA data.",
)

job_uk: UnresolvedAssetJobDefinition = define_asset_job(
    name="job_uk",
    selection=AssetSelection.groups("uk"),
    description="Downloads UK data.",
)

job_scotland: UnresolvedAssetJobDefinition = define_asset_job(
    name="job_scotland",
    selection=AssetSelection.groups("scotland"),
    description="Downloads Scotland data.",
    partitions_def=dataset_partition_scotland,
    # https://docs.dagster.io/guides/limiting-concurrency-in-data-pipelines#asset-based-jobs
    config={
        "execution": {
            "config": {
                "multiprocess": {
                    "max_concurrent": 20,  # limits concurrent assets
                },
            }
        }
    },
)


defs: Definitions = Definitions(
    assets=all_assets,
    schedules=[],
<<<<<<< HEAD
    # Example with multiple configs including for production:
    # https://docs.dagster.io/guides/dagster/transitioning-data-pipelines-from-development-to-production#production
=======
    sensors=[cloud_outputs.country_outputs_sensor],
>>>>>>> e13d7299
    resources={
        "pipes_subprocess_client": PipesSubprocessClient(),
        "staging_res": StagingDirResource(
            staging_dir=str(Path(__file__).parent.joinpath("staging_dir").resolve())
        ),
    },
    jobs=[job_be, job_us, job_uk, job_scotland],
)<|MERGE_RESOLUTION|>--- conflicted
+++ resolved
@@ -3,10 +3,6 @@
 from collections.abc import Sequence
 from pathlib import Path
 
-<<<<<<< HEAD
-# from python.popgetter.utils import StagingDirResource
-=======
->>>>>>> e13d7299
 from popgetter.utils import StagingDirResource
 
 __version__ = "0.1.0"
@@ -31,26 +27,19 @@
     UnresolvedAssetJobDefinition,
 )
 
-<<<<<<< HEAD
-from popgetter import assets
+from popgetter import assets, cloud_outputs
 from popgetter.assets.scotland.census_tables import (
     dataset_node_partition as dataset_partition_scotland,
 )
-=======
-from popgetter import assets, cloud_outputs
->>>>>>> e13d7299
 
 all_assets: Sequence[AssetsDefinition | SourceAsset | CacheableAssetsDefinition] = [
     *load_assets_from_package_module(assets.us, group_name="us"),
     *load_assets_from_package_module(assets.be, group_name="be"),
     *load_assets_from_package_module(assets.uk, group_name="uk"),
-<<<<<<< HEAD
     *load_assets_from_package_module(
         assets.scotland, group_name="scotland", key_prefix="uk-scotland"
     ),
-=======
     *load_assets_from_modules([cloud_outputs], group_name="cloud_assets"),
->>>>>>> e13d7299
 ]
 
 job_be: UnresolvedAssetJobDefinition = define_asset_job(
@@ -93,12 +82,9 @@
 defs: Definitions = Definitions(
     assets=all_assets,
     schedules=[],
-<<<<<<< HEAD
+    sensors=[cloud_outputs.country_outputs_sensor],
     # Example with multiple configs including for production:
     # https://docs.dagster.io/guides/dagster/transitioning-data-pipelines-from-development-to-production#production
-=======
-    sensors=[cloud_outputs.country_outputs_sensor],
->>>>>>> e13d7299
     resources={
         "pipes_subprocess_client": PipesSubprocessClient(),
         "staging_res": StagingDirResource(
