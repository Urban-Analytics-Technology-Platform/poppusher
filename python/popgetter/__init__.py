from __future__ import annotations

from collections.abc import Sequence
from pathlib import Path

from python.popgetter.utils import StagingDirResource

__version__ = "0.1.0"

__all__ = ["__version__"]


from dagster import (
    AssetsDefinition,
    AssetSelection,
    Definitions,
    PipesSubprocessClient,
    SourceAsset,
    define_asset_job,
    load_assets_from_package_module,
    local_file_manager,
)
from dagster._core.definitions.cacheable_assets import (
    CacheableAssetsDefinition,
)
from dagster._core.definitions.unresolved_asset_job_definition import (
    UnresolvedAssetJobDefinition,
)
from dagster_azure.adls2 import adls2_file_manager

from popgetter import assets

all_assets: Sequence[AssetsDefinition | SourceAsset | CacheableAssetsDefinition] = [
    *load_assets_from_package_module(assets.us, group_name="us"),
    *load_assets_from_package_module(assets.be, group_name="be"),
    *load_assets_from_package_module(assets.uk, group_name="uk"),
]

job_be: UnresolvedAssetJobDefinition = define_asset_job(
    name="job_be",
    selection=AssetSelection.groups("be"),
    description="Downloads Belgian data.",
    partitions_def=assets.be.census_tables.dataset_node_partition,
)

job_us: UnresolvedAssetJobDefinition = define_asset_job(
    name="job_us",
    selection=AssetSelection.groups("us"),
    description="Downloads USA data.",
)

job_uk: UnresolvedAssetJobDefinition = define_asset_job(
    name="job_uk",
    selection=AssetSelection.groups("uk"),
    description="Downloads UK data.",
)

<<<<<<< HEAD
resources = {
    "DEV": {"publishing_file_manager": local_file_manager},
    "PRODUCTION": {
        "publishing_file_manager": adls2_file_manager(
            # See https://docs.dagster.io/_apidocs/libraries/dagster-azure#dagster_azure.adls2.adls2_file_manager
            storage_account="tbc",  # The storage account name.
            credential={},  # The credential used to authenticate the connection.
            adls2_file_system="tbc",
            adls2_prefix="tbc",
        )
    },
}

=======
>>>>>>> 5784e40c

defs: Definitions = Definitions(
    assets=all_assets,
    schedules=[],
    resources={
        "pipes_subprocess_client": PipesSubprocessClient(),
        "staging_res": StagingDirResource(
            staging_dir=str(Path(__file__).parent.joinpath("staging_dir").resolve())
        ),
    },
    jobs=[job_be, job_us, job_uk],
)<|MERGE_RESOLUTION|>--- conflicted
+++ resolved
@@ -18,7 +18,6 @@
     SourceAsset,
     define_asset_job,
     load_assets_from_package_module,
-    local_file_manager,
 )
 from dagster._core.definitions.cacheable_assets import (
     CacheableAssetsDefinition,
@@ -26,7 +25,6 @@
 from dagster._core.definitions.unresolved_asset_job_definition import (
     UnresolvedAssetJobDefinition,
 )
-from dagster_azure.adls2 import adls2_file_manager
 
 from popgetter import assets
 
@@ -55,22 +53,6 @@
     description="Downloads UK data.",
 )
 
-<<<<<<< HEAD
-resources = {
-    "DEV": {"publishing_file_manager": local_file_manager},
-    "PRODUCTION": {
-        "publishing_file_manager": adls2_file_manager(
-            # See https://docs.dagster.io/_apidocs/libraries/dagster-azure#dagster_azure.adls2.adls2_file_manager
-            storage_account="tbc",  # The storage account name.
-            credential={},  # The credential used to authenticate the connection.
-            adls2_file_system="tbc",
-            adls2_prefix="tbc",
-        )
-    },
-}
-
-=======
->>>>>>> 5784e40c
 
 defs: Definitions = Definitions(
     assets=all_assets,
