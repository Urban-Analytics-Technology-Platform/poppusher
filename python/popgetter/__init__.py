from __future__ import annotations

import os
import warnings
from collections.abc import Sequence
from pathlib import Path

from dagster import ExperimentalWarning

from popgetter.io_managers.azure import (
    AzureGeneralIOManager,
    AzureGeoIOManager,
    AzureMetadataIOManager,
    AzureMetricsIOManager,
)
from popgetter.io_managers.local import (
    LocalGeoIOManager,
    LocalMetadataIOManager,
    LocalMetricsIOManager,
)
from popgetter.utils import StagingDirResource

__version__ = "0.1.0"

__all__ = ["__version__"]


if "IGNORE_EXPERIMENTAL_WARNINGS" in os.environ:
    warnings.filterwarnings("ignore", category=ExperimentalWarning)


import os

from dagster import (
    AssetsDefinition,
    AssetSelection,
    Definitions,
    PipesSubprocessClient,
    SourceAsset,
    define_asset_job,
    load_assets_from_modules,
    load_assets_from_package_module,
)
from dagster._core.definitions.cacheable_assets import (
    CacheableAssetsDefinition,
)
from dagster._core.definitions.unresolved_asset_job_definition import (
    UnresolvedAssetJobDefinition,
)

from popgetter import assets, azure_test, cloud_outputs
from popgetter.assets.scotland.census_tables import (
    dataset_node_partition as dataset_partition_scotland,
)

all_assets: Sequence[AssetsDefinition | SourceAsset | CacheableAssetsDefinition] = [
    *load_assets_from_package_module(assets.us, group_name="us"),
    *load_assets_from_package_module(assets.be, group_name="be"),
    *load_assets_from_package_module(assets.uk, group_name="uk"),
<<<<<<< HEAD
    *load_assets_from_package_module(
        assets.scotland, group_name="scotland", key_prefix="uk-scotland"
    ),
=======
    *load_assets_from_package_module(assets.ni, group_name="ni"),
>>>>>>> ba5d0012
    *load_assets_from_package_module(cloud_outputs, group_name="cloud_outputs"),
    *(
        load_assets_from_modules([azure_test], group_name="azure_test")
        if os.getenv("ENV") == "prod"
        else []
    ),
]

job_be: UnresolvedAssetJobDefinition = define_asset_job(
    name="job_be",
    selection=AssetSelection.groups("be"),
    description="Downloads Belgian data.",
    partitions_def=assets.be.census_tables.dataset_node_partition,
)

job_us: UnresolvedAssetJobDefinition = define_asset_job(
    name="job_us",
    selection=AssetSelection.groups("us"),
    description="Downloads USA data.",
)

job_uk: UnresolvedAssetJobDefinition = define_asset_job(
    name="job_uk",
    selection=AssetSelection.groups("uk"),
    description="Downloads UK data.",
)

<<<<<<< HEAD
job_scotland: UnresolvedAssetJobDefinition = define_asset_job(
    name="job_scotland",
    selection=AssetSelection.groups("scotland"),
    description="Downloads Scotland data.",
    partitions_def=dataset_partition_scotland,
    # https://docs.dagster.io/guides/limiting-concurrency-in-data-pipelines#asset-based-jobs
    config={
        "execution": {
            "config": {
                "multiprocess": {
                    "max_concurrent": 20,  # limits concurrent assets
                },
            }
        }
    },
=======
job_ni: UnresolvedAssetJobDefinition = define_asset_job(
    name="job_ni",
    selection=AssetSelection.groups("ni"),
    description="Downloads UK data.",
>>>>>>> ba5d0012
)


def resources_by_env():
    env = os.getenv("ENV", "dev")
    if env == "prod":
        return {
            "metadata_io_manager": AzureMetadataIOManager(),
            "geometry_io_manager": AzureGeoIOManager(),
            "metrics_io_manager": AzureMetricsIOManager(),
            "azure_general_io_manager": AzureGeneralIOManager(".bin"),
        }
    if env == "dev":
        return {
            "metadata_io_manager": LocalMetadataIOManager(),
            "geometry_io_manager": LocalGeoIOManager(),
            "metrics_io_manager": LocalMetricsIOManager(),
        }

    err = f"$ENV should be either 'dev' or 'prod', but received '{env}'"
    raise ValueError(err)


resources = {
    "pipes_subprocess_client": PipesSubprocessClient(),
    "staging_res": StagingDirResource(
        staging_dir=str(Path(__file__).parent.joinpath("staging_dir").resolve())
    ),
}

resources.update(resources_by_env())

defs: Definitions = Definitions(
    assets=all_assets,
    schedules=[],
    sensors=[
        cloud_outputs.metadata_sensor,
        cloud_outputs.geometry_sensor,
        cloud_outputs.metrics_sensor,
    ],
    resources=resources,
<<<<<<< HEAD
    jobs=[job_be, job_us, job_uk, job_scotland],
=======
    jobs=[job_be, job_us, job_uk, job_ni],
>>>>>>> ba5d0012
)<|MERGE_RESOLUTION|>--- conflicted
+++ resolved
@@ -57,13 +57,10 @@
     *load_assets_from_package_module(assets.us, group_name="us"),
     *load_assets_from_package_module(assets.be, group_name="be"),
     *load_assets_from_package_module(assets.uk, group_name="uk"),
-<<<<<<< HEAD
     *load_assets_from_package_module(
         assets.scotland, group_name="scotland", key_prefix="uk-scotland"
     ),
-=======
     *load_assets_from_package_module(assets.ni, group_name="ni"),
->>>>>>> ba5d0012
     *load_assets_from_package_module(cloud_outputs, group_name="cloud_outputs"),
     *(
         load_assets_from_modules([azure_test], group_name="azure_test")
@@ -91,7 +88,6 @@
     description="Downloads UK data.",
 )
 
-<<<<<<< HEAD
 job_scotland: UnresolvedAssetJobDefinition = define_asset_job(
     name="job_scotland",
     selection=AssetSelection.groups("scotland"),
@@ -107,12 +103,12 @@
             }
         }
     },
-=======
+)
+
 job_ni: UnresolvedAssetJobDefinition = define_asset_job(
     name="job_ni",
     selection=AssetSelection.groups("ni"),
     description="Downloads UK data.",
->>>>>>> ba5d0012
 )
 
 
@@ -154,9 +150,5 @@
         cloud_outputs.metrics_sensor,
     ],
     resources=resources,
-<<<<<<< HEAD
-    jobs=[job_be, job_us, job_uk, job_scotland],
-=======
-    jobs=[job_be, job_us, job_uk, job_ni],
->>>>>>> ba5d0012
+    jobs=[job_be, job_us, job_uk, job_ni, job_scotland],
 )